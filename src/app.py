--- conflicted
+++ resolved
@@ -18,10 +18,6 @@
 # Load encoders
 
 labeler = {}
-<<<<<<< HEAD
-=======
-
->>>>>>> b640c13e
 for col in ['State', 'Postal_Code']:
     with open(f'models/{col}_encoder.pkl', 'rb') as input_file:
         labeler[col] = pickle.load(input_file)
@@ -55,17 +51,10 @@
 
     # Label Encoding using preloaded labeler 
     for col in labeler:
-<<<<<<< HEAD
-        df[f'models/{col}_encoded'] = labeler[col].transform(df[[col]])
-
-    # One-Hot Encoding using preloaded encoder
-    cat_df = df[['Ship_Mode','Category', 'Sub_Category']]
-=======
         df[f'{col}_encoded'] = labeler[col].transform(df[col].to_frame())
 
     # One-Hot Encoding using preloaded encoder
     cat_df = df[['Ship_Mode', 'Category', 'Sub_Category']]
->>>>>>> b640c13e
     encoded_array = encoder.transform(cat_df)
     encoded_df = pd.DataFrame(encoded_array, columns=encoder.get_feature_names_out(cat_df.columns), index=df.index)
 
